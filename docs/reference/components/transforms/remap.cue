package metadata

components: transforms: remap: {
	title: "Remap"

	description: """
		Is the recommended transform for parsing, shaping, and transforming data in Vector. It implements the
		[Vector Remap Language](\(urls.vrl_reference)) (VRL), an expression-oriented language designed for processing
		obervability data (logs and metrics) in safe and performant manner.

		Please refer to the [VRL reference](\(urls.vrl_reference)) when writing VRL scripts.
		"""

	classes: {
		commonly_used: true
		development:   "beta"
		egress_method: "stream"
	}

	features: {
		program: {
			runtime: {
				name:    "Vector Remap Language (VRL)"
				url:     urls.vrl_reference
				version: null
			}
		}
	}

	support: {
		targets: {
			"aarch64-unknown-linux-gnu":      true
			"aarch64-unknown-linux-musl":     true
			"armv7-unknown-linux-gnueabihf":  true
			"armv7-unknown-linux-musleabihf": true
			"x86_64-apple-darwin":            true
			"x86_64-pc-windows-msv":          true
			"x86_64-unknown-linux-gnu":       true
			"x86_64-unknown-linux-musl":      true
		}
		requirements: []
		warnings: []
		notices: []
	}

	configuration: {
		source: {
			description: """
				The [Vector Remap Language](\(urls.vrl_reference)) (VRL) expression to execute for each event. Please
				refer to the [Vector Remap Language reference](\(urls.vrl_reference)) for a list of operations and
				functions.
				"""
			required:    true
			type: string: {
				examples: [
					"""
						. = parse_json(.message)
						.new_field = "new value"
						.status = to_int(.status)
						.duration = parse_duration(.duration, "s")
						.new_name = .old_name
						del(.old_name)
						""",
				]
			}
		}
	}

	input: {
		logs: true
		metrics: {
			counter:      true
			distribution: true
			gauge:        true
			histogram:    true
			set:          true
			summary:      true
		}
	}

	examples: [
		{
			title: "Adding, renaming, and removing fields"
			configuration: {
				source: #"""
					.new_field = "new value"
					.new_field_name = del(.old_field_name)
					del(.unwanted_field)
					"""#
			}
			input: log: {
				old_field_name: "old value"
				unwanted_field: "unwanted"
			}
			output: log: {
				new_field:      "new value"
				new_field_name: "old value"
			}
		},
		{
			title: "Parsing Syslog messages"
			configuration: source: """
				. = parse_syslog(.)
				"""
			input: log: message: "<102>1 2020-12-22T15:22:31.111Z vector-user.biz su 2666 ID389 - Something went wrong"
			output: log: {
				appname:   "su"
				facility:  "ntp"
				hostname:  "vector-user.biz"
				message:   "Something went wrong"
				msgid:     "ID389"
				procid:    2666
				severity:  "info"
				timestamp: "2020-12-22 15:22:31.111 UTC"
			}
		},
		{
			title: "Parsing Syslog severity and level"
			configuration: source: """
				.level = to_syslog_level(.level)
				.severity = to_syslog_severity(.severity)
				"""
			input: log: {
				level:    1
				severity: "error"
			}
			output: log: {
				level:    "alert"
				severity: 3
			}
		},
		{
			title: "Parsing JSON"
			configuration: {
				source: ". = parse_json(.message)"
			}
			input: log: {
				message: #"{"key": "val"}"#
			}
			output: log: {
				key: "val"
			}
		},
		{
			title: "Parse using Grok"
			configuration: source: """
				. = parse_grok(.message, "%{TIMESTAMP_ISO8601:timestamp} %{LOGLEVEL:level} %{GREEDYDATA:message}")
				del(.message)
				"""
			input: log: message: "2020-10-02T23:22:12.223222Z info Hello world"
			output: log: {
				level:     "info"
				message:   "Hello world"
				timestamp: "2020-10-02T23:22:12.223222Z"
			}
		},
		{
			title: "Redacting sensitive information"
			configuration: source: """
				.credit_card = redact(.credit_card, filters = ["pattern"], redactor = "full", patterns = [/[0-9]{16}/])
				"""
			input: log: credit_card:  "1234567812345678"
			output: log: credit_card: "****"
		},
		{
			title: "Stripping ANSI characters"
			configuration: {
				source: """
					.text = strip_ansi_escape_codes(.text)
					"""
			}
			input: log: text:  #"\e[46mfoo\e[0m bar"#
			output: log: text: "foo bar"
		},
		{
			title: "Formatting timestamps"
			configuration: source: """
				.timestamp = to_timestamp(.timestamp)
				.unix_time = format_timestamp(.timestamp, format = "%s")
				.iso_8601_with_tz = format_timestamp(.timestamp, format = "%FT%TZ")
				.iso_8601_no_tz = format_timestamp(.timestamp, format = "%FT%T")
				.year = to_int(format_timestamp(.timestamp, format = "%Y"))

				del(.timestamp)
				"""
			input: log: timestamp: "2020-12-23 01:43:54.951696 UTC"
			output: log: {
				unix_time:        "1608687834"
				iso_8601_with_tz: "2020-12-23T01:43:54Z"
				iso_8601_no_tz:   "2020-12-23T01:43:54"
				year:             2020
			}
		},
		{
			title: "Parse durations"
			configuration: source: """
				.seconds = parse_duration(.time, "s")
				.minutes = parse_duration(.time, "m")
				.milliseconds = parse_duration(.time, "ms")

				del(.time)
				"""
			input: log: time: "480"
			output: log: {
				seconds:      480
				minutes:      8
				milliseconds: 480000
			}
		},
		{
			title: "Coercing values"
			configuration: {
				source: """
					.bool = to_bool(.bool)
					.float = to_float(.float)
					.int = to_int(.int)
					.timestamp = to_timestamp(.timestamp)
					"""
			}
			input: log: {
				bool:      true
				float:     1.234
				int:       1
				timestamp: "2020-10-01T02:22:11.223212Z"
			}
			output: log: {
				bool:      true
				float:     1.234
				int:       1
				timestamp: "2020-10-01T02:22:11.223212Z"
			}
		},
		{
<<<<<<< HEAD
			title: "Parsing Syslog messages"
			configuration: source: """
				. = parse_syslog(.)
				"""
			input: log: message: "<102>1 2020-12-22T15:22:31.111Z vector-user.biz su 2666 ID389 - Something went wrong"
			output: log: {
				appname:   "su"
				facility:  "ntp"
				hostname:  "vector-user.biz"
				message:   "Something went wrong"
				msgid:     "ID389"
				procid:    2666
				severity:  "info"
				timestamp: "2020-12-22 15:22:31.111 UTC"
			}
		},
		{
			title: "Parsing Syslog severity and level"
			configuration: source: """
				.level = parse_syslog_level(.level)
				.severity = parse_syslog_severity(.severity)
				"""
			input: log: {
				level:    1
				severity: "error"
			}
			output: log: {
				level:    "alert"
				severity: 3
			}
		},
		{
=======
>>>>>>> 663cc71d
			title: "Working with URLs"
			configuration: source: ".url = parse_url(.url)"
			input: log: {
				url: "https//vector.dev"
			}
			output: log: url: {
				fragment: null
				host:     "vector.dev"
				password: ""
				path:     "/"
				port:     null
				query: {}
				schema:   "https"
				username: ""
			}
		},
		{
			title: "Working with IP addresses"
			configuration: source: """
				.contains_ipv4_address = ip_cidr_contains(.ipv4_address, "192.168.0.0/16")
				.ipv4_subnet = ip_subnet(.ipv4_address, "255.255.255.0")
				.contains_ipv6_address = ip_cidr_contains(.ipv6_address, "2001:4f8:4:ba::")
				.ipv6_subnet = ip_subnet(.ipv6_address, "/32")
				.ipv4_converted = ipv6_to_ipv4("::ffff:192.168.0.1")
				.ipv6_converted = ip_to_ipv6("localhost")
				"""
			input: log: {
				ipv4_address: "192.168.10.32"
				ipv6_address: "2404:6800:4003:c02::64"
			}
			output: log: {
				contains_ipv4_address: true
				ipv4_subnet:           "192.168.10.0"
				contains_ipv6_address: false
				ipv6_subnet:           "2001:4f8::"
				ipv4_converted:        "192.168.0.1"
				ipv6_converted:        "::ffff:192.169.0.1"
			}
		},
	]

	how_it_works: {
		remap_language: {
			title: "Vector Remap Language"
			body: #"""
				The Vector Remap Language (VRL) is a restrictive, fast, and safe language we
				designed specifically for mapping observability data. It avoids the need to
				chain together many fundamental Vector transforms to accomplish rudimentary
				reshaping of data.

				The intent is to offer the same robustness of full language runtime (ex: Lua)
				without paying the performance or safety penalty.

				Learn more about Vector's Remap Language in the
				[Vector Remap Language reference](\(urls.vector_remap_language_reference)).
				"""#
		}
	}

	telemetry: metrics: {
		processing_errors_total: components.sources.internal_metrics.output.metrics.processing_errors_total
	}
}<|MERGE_RESOLUTION|>--- conflicted
+++ resolved
@@ -231,41 +231,6 @@
 			}
 		},
 		{
-<<<<<<< HEAD
-			title: "Parsing Syslog messages"
-			configuration: source: """
-				. = parse_syslog(.)
-				"""
-			input: log: message: "<102>1 2020-12-22T15:22:31.111Z vector-user.biz su 2666 ID389 - Something went wrong"
-			output: log: {
-				appname:   "su"
-				facility:  "ntp"
-				hostname:  "vector-user.biz"
-				message:   "Something went wrong"
-				msgid:     "ID389"
-				procid:    2666
-				severity:  "info"
-				timestamp: "2020-12-22 15:22:31.111 UTC"
-			}
-		},
-		{
-			title: "Parsing Syslog severity and level"
-			configuration: source: """
-				.level = parse_syslog_level(.level)
-				.severity = parse_syslog_severity(.severity)
-				"""
-			input: log: {
-				level:    1
-				severity: "error"
-			}
-			output: log: {
-				level:    "alert"
-				severity: 3
-			}
-		},
-		{
-=======
->>>>>>> 663cc71d
 			title: "Working with URLs"
 			configuration: source: ".url = parse_url(.url)"
 			input: log: {
