use super::InternalEvent;
use crate::event::LookupBuf;
use metrics::counter;

#[derive(Debug)]
<<<<<<< HEAD
pub(crate) struct KeyValueEventProcessed;

impl InternalEvent for KeyValueEventProcessed {
    fn emit_metrics(&self) {
        counter!("processed_events_total", 1,
            "component_kind" => "transform",
            "component_type" => "key_value",
        );
    }
}

#[derive(Debug)]
pub(crate) struct KeyValueParseFailed<'a> {
    pub key: &'a LookupBuf,
=======
pub(crate) struct KeyValueParseFailed {
    pub key: String,
>>>>>>> 507caed1
    pub error: crate::types::Error,
}

impl<'a> InternalEvent for KeyValueParseFailed<'a> {
    fn emit_logs(&self) {
        warn!(
            message = "Event failed to parse as key/value.",
            key = %self.key,
            error = %self.error,
            rate_limit_secs = 30
        )
    }

    fn emit_metrics(&self) {
        counter!("processing_errors_total", 1,
            "error_type" => "failed_parse",
        );
    }
}

#[derive(Debug)]
pub(crate) struct KeyValueTargetExists<'a> {
    pub target_field: &'a LookupBuf,
}

impl<'a> InternalEvent for KeyValueTargetExists<'a> {
    fn emit_logs(&self) {
        warn!(
            message = "Target field already exists.",
            target_field = %self.target_field,
            rate_limit_secs = 30
        )
    }

    fn emit_metrics(&self) {
        counter!("processing_errors_total", 1,
            "error_type" => "target_field_exists",
        );
    }
}

#[derive(Debug)]
pub(crate) struct KeyValueFieldDoesNotExist<'a> {
    pub field: &'a LookupBuf,
}

impl<'a> InternalEvent for KeyValueFieldDoesNotExist<'a> {
    fn emit_logs(&self) {
        warn!(
            message = "Field specified does not exist.",
            field = %self.field,
            rate_limit_secs = 30
        )
    }

    fn emit_metrics(&self) {
        counter!("processing_errors_total", 1,
            "error_type" => "failed_parse",
        );
    }
}

#[derive(Debug)]
pub(crate) struct KeyValueMultipleSplitResults {
    pub pair: String,
}<|MERGE_RESOLUTION|>--- conflicted
+++ resolved
@@ -3,25 +3,8 @@
 use metrics::counter;
 
 #[derive(Debug)]
-<<<<<<< HEAD
-pub(crate) struct KeyValueEventProcessed;
-
-impl InternalEvent for KeyValueEventProcessed {
-    fn emit_metrics(&self) {
-        counter!("processed_events_total", 1,
-            "component_kind" => "transform",
-            "component_type" => "key_value",
-        );
-    }
-}
-
-#[derive(Debug)]
 pub(crate) struct KeyValueParseFailed<'a> {
     pub key: &'a LookupBuf,
-=======
-pub(crate) struct KeyValueParseFailed {
-    pub key: String,
->>>>>>> 507caed1
     pub error: crate::types::Error,
 }
 
