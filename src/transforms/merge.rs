use crate::{
    config::{DataType, TransformConfig, TransformDescription},
    event::discriminant::Discriminant,
    event::merge_state::LogEventMergeState,
    event::{self, Event},
    transforms::{TaskTransform, Transform},
};
use serde::{Deserialize, Serialize};
use std::collections::{hash_map, HashMap};
use futures01::Stream as Stream01;

#[derive(Deserialize, Serialize, Debug, Clone)]
#[serde(deny_unknown_fields, default)]
pub struct MergeConfig {
    /// The field that indicates that the event is partial. A consequent stream
    /// of partial events along with the first non-partial event will be merged
    /// together.
    pub partial_event_marker_field: String,
    /// Fields to merge. The values of these fields will be merged into the
    /// first partial event. Fields not specified here will be ignored.
    /// Merging process takes the first partial event and the base, then it
    /// merges in the fields from each successive partial event, until a
    /// non-partial event arrives. Finally, the non-partial event fields are
    /// merged in, producing the resulting merged event.
    // Deprecated name is merge_fields
    #[serde(alias = "merge_fields")]
    pub fields: Vec<String>,
    /// An ordered list of fields to distinguish streams by. Each stream has a
    /// separate partial event merging state. Should be used to prevent events
    /// from unrelated sources from mixing together, as this affects partial
    /// event processing.
    pub stream_discriminant_fields: Vec<String>,
}

inventory::submit! {
    TransformDescription::new::<MergeConfig>("merge")
}

impl_generate_config_from_default!(MergeConfig);

impl Default for MergeConfig {
    fn default() -> Self {
        Self {
            partial_event_marker_field: event::PARTIAL.to_string(),
            fields: vec![crate::config::log_schema().message_key().to_string()],
            stream_discriminant_fields: vec![],
        }
    }
}

#[async_trait::async_trait]
#[typetag::serde(name = "merge")]
impl TransformConfig for MergeConfig {
<<<<<<< HEAD
    async fn build(&self, _cx: TransformContext) -> crate::Result<Transform> {
        Ok(Transform::task(Merge::from(self.clone())))
=======
    async fn build(&self) -> crate::Result<Box<dyn Transform>> {
        Ok(Box::new(Merge::from(self.clone())))
>>>>>>> 8d68f999
    }

    fn input_type(&self) -> DataType {
        DataType::Log
    }

    fn output_type(&self) -> DataType {
        DataType::Log
    }

    fn transform_type(&self) -> &'static str {
        "merge"
    }
}

pub struct Merge {
    partial_event_marker_field: String,
    fields: Vec<String>,
    stream_discriminant_fields: Vec<String>,
    log_event_merge_states: HashMap<Discriminant, LogEventMergeState>,
}

impl Merge {
    fn transform_one(&mut self, event: Event) -> Option<Event> {
        let mut event = event.into_log();

        // Prepare an event's discriminant.
        let discriminant = Discriminant::from_log_event(&event, &self.stream_discriminant_fields);

        // TODO: `lua` transform doesn't support assigning non-string values.
        // Normally we'd check for the field value to be `true`, and only then
        // consider event partial, but, to simplify the integration, for now we
        // only check for the field presence. We can switch this to check the
        // value to be `true` when the `lua` supports setting boolean fields
        // easily, as we expect users to rely on `lua` transform to implement
        // custom partial markers.

        // If current event has the partial marker, consider it partial.
        // Remove the partial marker from the event and stash it.
        if event.remove(&self.partial_event_marker_field).is_some() {
            // We got a partial event. Initialize a partial event merging state
            // if there's none available yet, or extend the existing one by
            // merging the incoming partial event in.
            match self.log_event_merge_states.entry(discriminant) {
                hash_map::Entry::Vacant(entry) => {
                    entry.insert(LogEventMergeState::new(event));
                }
                hash_map::Entry::Occupied(mut entry) => {
                    entry.get_mut().merge_in_next_event(event, &self.fields);
                }
            }

            // Do not emit the event yet.
            return None;
        }

        // We got non-partial event. Attempt to get a partial event merge
        // state. If it's empty then we don't have a backlog of partial events
        // so we just return the event as-is. Otherwise we proceed to merge in
        // the final non-partial event to the partial event merge state - and
        // then return the merged event.
        let log_event_merge_state = match self.log_event_merge_states.remove(&discriminant) {
            Some(log_event_merge_state) => log_event_merge_state,
            None => {
                return Some(Event::Log(event));
            }
        };

        // Merge in the final non-partial event and consume the merge state in
        // exchange for the merged event.
        let merged_event = log_event_merge_state.merge_in_final_event(event, &self.fields);

        // Return the merged event.
        Some(Event::Log(merged_event))
    }
}

impl From<MergeConfig> for Merge {
    fn from(config: MergeConfig) -> Self {
        Self {
            partial_event_marker_field: config.partial_event_marker_field,
            fields: config.fields,
            stream_discriminant_fields: config.stream_discriminant_fields,
            log_event_merge_states: HashMap::new(),
        }
    }
}

impl TaskTransform for Merge {
    fn transform(
        self: Box<Self>,
        task: Box<dyn Stream01<Item=Event, Error=()> + Send>
    ) -> Box<dyn Stream01<Item=Event, Error=()> + Send> where Self: 'static {
        let mut inner = self;
        Box::new(task.filter_map(move |v| inner.transform_one(v)))
    }
}

#[cfg(test)]
mod test {
    use super::*;
    use crate::event::{self, Event};

    #[test]
    fn generate_config() {
        crate::test_util::test_generate_config::<MergeConfig>();
    }

    fn make_partial(mut event: Event) -> Event {
        event.as_mut_log().insert(event::PARTIAL, true);
        event
    }

    #[test]
    fn merge_passthroughs_non_partial_events() {
        let mut merge = Merge::from(MergeConfig::default());

        // A non-partial event.
        let sample_event = Event::from("hello world");

        // Once processed by the transform.
        let merged_event = merge.transform_one(sample_event.clone()).unwrap();

        // Should be returned as is.
        assert_eq!(merged_event, sample_event);
    }

    #[test]
    fn merge_merges_partial_events() {
        let mut merge = Merge::from(MergeConfig::default());

        let partial_event_1 = make_partial(Event::from("hel"));
        let partial_event_2 = make_partial(Event::from("lo "));
        let non_partial_event = Event::from("world");

        assert!(merge.transform_one(partial_event_1).is_none());
        assert!(merge.transform_one(partial_event_2).is_none());
        let merged_event = merge.transform_one(non_partial_event).unwrap();

        assert_eq!(
            merged_event
                .as_log()
                .get("message")
                .unwrap()
                .as_bytes()
                .as_ref(),
            b"hello world"
        );

        // Merged event shouldn't contain partial event marker.
        assert!(!merged_event.as_log().contains(&*event::PARTIAL));
    }

    #[test]
    fn merge_merges_partial_events_from_separate_streams() {
        let stream_discriminant_field = "stream_name".to_string();

        let mut merge = Merge::from(MergeConfig {
            stream_discriminant_fields: vec![stream_discriminant_field.clone()],
            ..MergeConfig::default()
        });

        let make_event = |message, stream| {
            let mut event = Event::from(message);
            event
                .as_mut_log()
                .insert(stream_discriminant_field.clone(), stream);
            event
        };

        let s1_partial_event_1 = make_partial(make_event("hel", "s1"));
        let s1_partial_event_2 = make_partial(make_event("lo ", "s1"));
        let s1_non_partial_event = make_event("world", "s1");

        let s2_partial_event_1 = make_partial(make_event("lo", "s2"));
        let s2_partial_event_2 = make_partial(make_event("rem ip", "s2"));
        let s2_non_partial_event = make_event("sum", "s2");

        // Simulate events arriving in non-trivial order.
        assert!(merge.transform_one(s1_partial_event_1).is_none());
        assert!(merge.transform_one(s2_partial_event_1).is_none());
        assert!(merge.transform_one(s1_partial_event_2).is_none());
        let s1_merged_event = merge.transform_one(s1_non_partial_event).unwrap();
        assert!(merge.transform_one(s2_partial_event_2).is_none());
        let s2_merged_event = merge.transform_one(s2_non_partial_event).unwrap();

        assert_eq!(
            s1_merged_event
                .as_log()
                .get("message")
                .unwrap()
                .as_bytes()
                .as_ref(),
            b"hello world"
        );

        assert_eq!(
            s2_merged_event
                .as_log()
                .get("message")
                .unwrap()
                .as_bytes()
                .as_ref(),
            b"lorem ipsum"
        );

        // Merged events shouldn't contain partial event marker.
        assert!(!s1_merged_event.as_log().contains(&*event::PARTIAL));
        assert!(!s2_merged_event.as_log().contains(&*event::PARTIAL));
    }
}<|MERGE_RESOLUTION|>--- conflicted
+++ resolved
@@ -51,13 +51,8 @@
 #[async_trait::async_trait]
 #[typetag::serde(name = "merge")]
 impl TransformConfig for MergeConfig {
-<<<<<<< HEAD
-    async fn build(&self, _cx: TransformContext) -> crate::Result<Transform> {
+    async fn build(&self) -> crate::Result<Transform> {
         Ok(Transform::task(Merge::from(self.clone())))
-=======
-    async fn build(&self) -> crate::Result<Box<dyn Transform>> {
-        Ok(Box::new(Merge::from(self.clone())))
->>>>>>> 8d68f999
     }
 
     fn input_type(&self) -> DataType {
