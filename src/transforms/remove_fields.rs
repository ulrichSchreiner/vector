--- conflicted
+++ resolved
@@ -1,11 +1,7 @@
 use crate::{
     config::{DataType, GenerateConfig, TransformConfig, TransformDescription},
-<<<<<<< HEAD
     event::{Event, LookupBuf},
-    internal_events::{RemoveFieldsEventProcessed, RemoveFieldsFieldMissing},
-=======
     internal_events::RemoveFieldsFieldMissing,
->>>>>>> 507caed1
     transforms::{FunctionTransform, Transform},
 };
 use serde::{Deserialize, Serialize};
